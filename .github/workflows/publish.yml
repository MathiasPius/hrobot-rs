on: 
  push:
    branches:
      - master
  pull_request:
    branches:
      - master

name: Test & Tag

jobs:
  lint:
    name: Linting (rustfmt + clippy)
    runs-on: ubuntu-latest
    steps:
      - name: Checkout repository
        uses: actions/checkout@v2

      - name: Install stable toolchain
        uses: actions-rs/toolchain@v1
        with:
          profile: minimal
          toolchain: stable
          override: true

      - name: Install rustup components (rustfmt, clippy)
        run: rustup component add rustfmt clippy

      - name: Run cargo fmt
        uses: actions-rs/cargo@v1
        with:
          command: fmt
          args: --all -- --check
      
      - name: Run clippy
        uses: actions-rs/clippy-check@v1
        with:
          token: ${{ secrets.GITHUB_TOKEN }}
          args: --all-features

  test:
    name: Test
    runs-on: ubuntu-latest
    steps:
      - name: Checkout master branch
        uses: actions/checkout@master

      - name: Install stable toolchain
        uses: actions-rs/toolchain@v1
        with:
          profile: minimal
          toolchain: stable
          override: true
      
      - name: Run cargo test
        uses: actions-rs/cargo@v1
        with:
          command: test

  tag:
    name: Tag & Publish
    needs: [lint, test]
    if: github.event_name == 'push' && github.ref == 'refs/heads/master'
    runs-on: ubuntu-latest
    steps:
      - name: Checkout repository
        uses: actions/checkout@v2

      - name: Fetch the version from Cargo.toml
        id: retrieve_tag
        run: echo ::set-output name=crate-tag::$(cat Cargo.toml | grep version | head -n1 | awk '{ print $3 }' | tr -d '"')
        shell: bash

      - name: Publish crate to crates.io
        uses: katyo/publish-crates@v1
        with:
          registry-token: ${{ secrets.CARGO_LOGIN_TOKEN }}

      - name: Push the crate version as a tag
        id: tag_version
        uses: mathieudutour/github-tag-action@v5.4
        with:
          github_token: ${{ secrets.GITHUB_TOKEN }}
          tag_prefix: ""
<<<<<<< HEAD
          custom_tag: ${{ steps.retrieve_tag.outputs.c
=======
on: 
  push:
    branches:
      - master
  pull_request:
    branches:
      - master

name: Test & Tag

jobs:
  lint:
    name: Linting (rustfmt + clippy)
    runs-on: ubuntu-latest
    steps:
      - name: Checkout repository
        uses: actions/checkout@v2

      - name: Install stable toolchain
        uses: actions-rs/toolchain@v1
        with:
          profile: minimal
          toolchain: stable
          override: true

      - name: Install rustup components (rustfmt, clippy)
        run: rustup component add rustfmt clippy

      - name: Run cargo fmt
        uses: actions-rs/cargo@v1
        with:
          command: fmt
          args: --all -- --check
      
      - name: Run clippy
        uses: actions-rs/clippy-check@v1
        with:
          token: ${{ secrets.GITHUB_TOKEN }}
          args: --all-features

  test:
    name: Test
    runs-on: ubuntu-latest
    steps:
      - name: Checkout master branch
        uses: actions/checkout@master

      - name: Install stable toolchain
        uses: actions-rs/toolchain@v1
        with:
          profile: minimal
          toolchain: stable
          override: true
      
      - name: Run cargo test
        uses: actions-rs/cargo@v1
        with:
          command: test

  tag:
    name: Tag & Publish
    needs: [lint, test]
    if: github.event_name == 'push' && github.ref == 'refs/heads/master'
    runs-on: ubuntu-latest
    steps:
      - name: Checkout repository
        uses: actions/checkout@v2

      - name: Fetch the version from Cargo.toml
        id: retrieve_tag
        run: echo ::set-output name=crate-tag::$(cat Cargo.toml | grep version | head -n1 | awk '{ print $3 }' | tr -d '"')
        shell: bash

      - name: Publish crate to crates.io
        uses: katyo/publish-crates@v1
        with:
          registry-token: ${{ secrets.CARGO_LOGIN_TOKEN }}

      - name: Push the crate version as a tag
        id: tag_version
        uses: mathieudutour/github-tag-action@v5.4
        with:
          github_token: ${{ secrets.GITHUB_TOKEN }}
          tag_prefix: ""
          custom_tag: ${{ steps.retrieve_tag.outputs.crate-tag }}
>>>>>>> 9f6eb588
<|MERGE_RESOLUTION|>--- conflicted
+++ resolved
@@ -82,9 +82,6 @@
         with:
           github_token: ${{ secrets.GITHUB_TOKEN }}
           tag_prefix: ""
-<<<<<<< HEAD
-          custom_tag: ${{ steps.retrieve_tag.outputs.c
-=======
 on: 
   push:
     branches:
@@ -169,5 +166,4 @@
         with:
           github_token: ${{ secrets.GITHUB_TOKEN }}
           tag_prefix: ""
-          custom_tag: ${{ steps.retrieve_tag.outputs.crate-tag }}
->>>>>>> 9f6eb588
+          custom_tag: ${{ steps.retrieve_tag.outputs.crate-tag }}